--- conflicted
+++ resolved
@@ -4,17 +4,13 @@
 
 ### v6.0.1
 
-Released in 2025-02-10
+Released on 2025-02-10
 
 - Fix broken .NET Framework MSBuild script for copying native DLLs.
 
 ### v6.0.0
 
-<<<<<<< HEAD
-Released in 2025-01-31
-=======
 Released on 2025-01-31
->>>>>>> 5c95526f
 
 - (EXPERIMENTAL) Provides parallel zlib compression.
 - (BREAKING CHANGE) Now targets .NET 8.0/.NET Framework 4.6.2/.NET Standard 2.0, to use TPL Dataflow library.

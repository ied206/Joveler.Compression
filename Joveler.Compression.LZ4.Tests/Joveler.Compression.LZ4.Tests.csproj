--- conflicted
+++ resolved
@@ -1,21 +1,12 @@
 ﻿<Project Sdk="Microsoft.NET.Sdk">
 
   <PropertyGroup>
-<<<<<<< HEAD
-    <!-- Target .NET Framework 4.8 & .NET 5 | .NET Core 3.x or lower has stability issues on ARM/ARM64 (virtual) machines -->
-	<!-- Windowws x86 & x64 -->
-    <TargetFrameworks>net48;net6.0</TargetFrameworks>
-	<!-- Windowws ARM64 -->
-	<TargetFrameworks Condition="'$(OS)' == 'Windows_NT' and '$(PROCESSOR_ARCHITECTURE)' == 'ARM64'">net6.0</TargetFrameworks>
-	<!-- POSIX -->
-=======
     <!-- Target .NET Framework 4.8 & .NET 6 | .NET Core 3.x or lower has stability issues on ARM/ARM64 (virtual) machines -->
 	  <!-- Windowws x86 & x64 -->
     <TargetFrameworks>net48;net6.0</TargetFrameworks>
     <!-- Windowws ARM64 -->
     <TargetFrameworks Condition="'$(OS)' == 'Windows_NT' and '$(PROCESSOR_ARCHITECTURE)' == 'ARM64'">net6.0</TargetFrameworks>
     <!-- POSIX -->
->>>>>>> e6427300
     <TargetFrameworks Condition="'$(OS)' != 'Windows_NT'">net6.0</TargetFrameworks>
 	
     <IsPackable>false</IsPackable>

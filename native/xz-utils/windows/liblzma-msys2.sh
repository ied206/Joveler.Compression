#!/bin/bash
# Compile liblzma for Windows on MSYS2

# Usage:
#   ./liblzma-msys2.sh -a i686 /d/build/native/file-xz-5.4.0
#   ./liblzma-msys2.sh -a x86_64 /d/build/native/file-xz-5.4.0
#   ./liblzma-msys2.sh -a aarch64 -t /c/llvm-mingw /d/build/native/xz-5.4.0

# Check script arguments
while getopts "a:t:" opt; do
  case $opt in
    a) # architecture
      ARCH=$OPTARG
      ;;
    t) # toolchain, required for aarch64
      TOOLCHAIN_DIR=$OPTARG
      ;;
    :)
      echo "Usage: $0 <-a i686|x86_64|aarch64> [-t TOOLCHAIN_DIR] <FILE_SRCDIR>" >&2
      exit 1
      ;;
  esac
done
# Parse <FILE_SRCDIR>
shift $(( OPTIND - 1 ))
SRCDIR="$@"
if ! [[ -d "${SRCDIR}" ]]; then
    echo "[${SRCDIR}] is not a directory!" >&2
    exit 1
fi

# Set path and command vars
# BASE_ABS_PATH: Absolute path of this script, e.g. /home/user/bin/foo.sh
# BASE_DIR: Absolute path of the parent dir of this script, e.g. /home/user/bin
BASE_ABS_PATH=$(readlink -f "$0")
BASE_DIR=$(dirname "${BASE_ABS_PATH}")
DEST_DIR=${BASE_DIR}/build-${ARCH}
CORES=$(grep -c ^processor /proc/cpuinfo)

# Set library paths
DEST_LIB="liblzma.dll"
STRIP="strip"
CHECKDEP="ldd"

# Set target triple
if [ "${ARCH}" = i686 ]; then
    TARGET_TRIPLE="i686-w64-mingw32"
elif [ "${ARCH}" = x86_64 ]; then
    TARGET_TRIPLE="x86_64-w64-mingw32"
elif [ "${ARCH}" = aarch64 ]; then
    TARGET_TRIPLE="aarch64-w64-mingw32"
    # Let custom toolchain is called first in PATH
    if [[ -z "${TOOLCHAIN_DIR}" ]]; then
        echo "Please provide llvm-mingw as [TOOLCHAIN_DIR] for aarch64 build." >&2
        exit 1
    fi
else
    HOST_ARCH=$(uname -m)
    echo "[${ARCH}] is not a supported architecture, Ex) use '-a ${HOST_ARCH}'" >&2
    exit 1
fi

# Create dest directory
rm -rf "${DEST_DIR}"
mkdir -p "${DEST_DIR}"

# Let custom toolchain is called first in PATH
if ! [[ -z "${TOOLCHAIN_DIR}" ]]; then
    export PATH=${TOOLCHAIN_DIR}/bin:${PATH}
fi

# Compile liblzma, xz
BUILD_MODES=( "lib" "exe" )
pushd "${SRCDIR}" > /dev/null
<<<<<<< HEAD
make clean
./configure --host=${TARGET_TRIPLE} \
    --disable-debug \
    --enable-shared \
    --disable-dependency-tracking \
    --disable-nls \
    --disable-scripts
make "-j${CORES}"
cp "src/liblzma/.libs/liblzma-5.dll" "${DEST_DIR}/${DEST_LIB}"
=======
for BUILD_MODE in "${BUILD_MODES[@]}"; do
    CONFIGURE_ARGS=""
    if [ "$BUILD_MODE" = "lib" ]; then
        CONFIGURE_ARGS="--enable-shared --disable-xz"
    elif [ "$BUILD_MODE" = "exe" ]; then
        CONFIGURE_ARGS="--disable-shared"
    fi
    
    make clean
    ./configure --host=${TARGET_TRIPLE} \
        --disable-debug \
        --disable-dependency-tracking \
        --disable-nls \
        --disable-scripts \
        --disable-xzdec \
        --disable-lzmadec \
        --disable-lzmainfo \
        --disable-lzma-links \
        ${CONFIGURE_ARGS}
    make "-j${CORES}"

    if [ "$BUILD_MODE" = "lib" ]; then
        cp "src/liblzma/.libs/liblzma-5.dll" "${DEST_DIR}/${DEST_LIB}"
    elif [ "$BUILD_MODE" = "exe" ]; then
        cp "src/xz/xz.exe" "${DEST_DIR}/${DEST_EXE}"
    fi    
done 
>>>>>>> f73365d9
popd > /dev/null

# Strip binaries
pushd "${DEST_DIR}" > /dev/null
ls -lh *.dll *.exe
<<<<<<< HEAD
${STRIP} "${DEST_LIB}"
=======
${STRIP} "${DEST_LIB}" "${DEST_EXE}"
>>>>>>> f73365d9
ls -lh *.dll *.exe
popd > /dev/null

# Print dependency of binraies
pushd "${DEST_DIR}" > /dev/null
${CHECKDEP} "${DEST_LIB}"
popd > /dev/null<|MERGE_RESOLUTION|>--- conflicted
+++ resolved
@@ -72,17 +72,6 @@
 # Compile liblzma, xz
 BUILD_MODES=( "lib" "exe" )
 pushd "${SRCDIR}" > /dev/null
-<<<<<<< HEAD
-make clean
-./configure --host=${TARGET_TRIPLE} \
-    --disable-debug \
-    --enable-shared \
-    --disable-dependency-tracking \
-    --disable-nls \
-    --disable-scripts
-make "-j${CORES}"
-cp "src/liblzma/.libs/liblzma-5.dll" "${DEST_DIR}/${DEST_LIB}"
-=======
 for BUILD_MODE in "${BUILD_MODES[@]}"; do
     CONFIGURE_ARGS=""
     if [ "$BUILD_MODE" = "lib" ]; then
@@ -110,17 +99,12 @@
         cp "src/xz/xz.exe" "${DEST_DIR}/${DEST_EXE}"
     fi    
 done 
->>>>>>> f73365d9
 popd > /dev/null
 
 # Strip binaries
 pushd "${DEST_DIR}" > /dev/null
 ls -lh *.dll *.exe
-<<<<<<< HEAD
-${STRIP} "${DEST_LIB}"
-=======
 ${STRIP} "${DEST_LIB}" "${DEST_EXE}"
->>>>>>> f73365d9
 ls -lh *.dll *.exe
 popd > /dev/null
 

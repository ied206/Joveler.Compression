--- conflicted
+++ resolved
@@ -25,20 +25,14 @@
     BASE_ABS_PATH=$(readlink -f "$0")
     CORES=$(grep -c ^processor /proc/cpuinfo)
     DEST_LIB="liblzma.so"
-<<<<<<< HEAD
-=======
     DEST_EXE="xz"
->>>>>>> f73365d9
     STRIP="strip"
     CHECKDEP="ldd"
 elif [ "${OS}" = Darwin ]; then
     BASE_ABS_PATH="$(cd $(dirname "$0");pwd)/$(basename "$0")"
     CORES=$(sysctl -n hw.logicalcpu)
     DEST_LIB="liblzma.dylib"
-<<<<<<< HEAD
-=======
     DEST_EXE="xz"
->>>>>>> f73365d9
     STRIP="strip -x"
     CHECKDEP="otool -L"
 else
@@ -54,17 +48,6 @@
 # Compile liblzma, xz
 BUILD_MODES=( "lib" "exe" )
 pushd "${SRCDIR}" > /dev/null
-<<<<<<< HEAD
-make clean
-./configure \
-    --disable-debug \
-    --enable-shared \
-    --disable-dependency-tracking \
-    --disable-nls \
-    --disable-scripts
-make "-j${CORES}"
-cp "src/liblzma/.libs/${DEST_LIB}" "${DEST_DIR}/${DEST_LIB}"
-=======
 for BUILD_MODE in "${BUILD_MODES[@]}"; do
     CONFIGURE_ARGS=""
     if [ "$BUILD_MODE" = "lib" ]; then
@@ -92,7 +75,6 @@
         cp "src/xz/${DEST_EXE}" "${DEST_DIR}/${DEST_EXE}"
     fi    
 done 
->>>>>>> f73365d9
 popd > /dev/null
 
 # Strip a binary

--- conflicted
+++ resolved
@@ -2,31 +2,21 @@
 
 ## v5.x
 
-<<<<<<< HEAD
 ### v5.0.2
 
-Released in 2025-02-10
+Released on 2025-02-10
 
 - Fix broken .NET Framework MSBuild script for copying native DLLs.
 
 ### v5.0.1
 
-Released in 2025-02-01
-=======
-### v5.0.1
-
 Released on 2025-02-01
->>>>>>> 5c95526f
 
 - Recompiles incorrectly packaged linux arm/arm64 xz4 binaries.
 
 ### v5.0.0
 
-<<<<<<< HEAD
-Released in 2025-01-31
-=======
 Released on 2025-01-31
->>>>>>> 5c95526f
 
 - (BREAKING CHANGE) Now targets .NET 8.0/.NET Framework 4.6.2/.NET Standard 2.0.
 - Upgrades packaged xz4 binaries to 5.6.4.
